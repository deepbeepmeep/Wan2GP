--- conflicted
+++ resolved
@@ -42,12 +42,5 @@
 loras/
 loras_i2v/
 
-<<<<<<< HEAD
-settings/
-
 wgp_config.json
-=======
-wgp_config.json
-
-settings/
->>>>>>> de8cfff7
+settings/