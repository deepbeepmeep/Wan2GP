--- conflicted
+++ resolved
@@ -22,7 +22,7 @@
 import importlib
 from shared.utils import notification_sound
 from shared.utils.loras_mutipliers import preparse_loras_multipliers, parse_loras_multipliers
-from shared.utils.utils import convert_tensor_to_image, save_image, get_video_info, get_file_creation_date, convert_image_to_video, calculate_new_dimensions, convert_image_to_tensor, calculate_dimensions_and_resize_image, rescale_and_crop, get_video_frame, resize_and_remove_background
+from shared.utils.utils import convert_tensor_to_image, save_image, get_video_info, get_file_creation_date, convert_image_to_video, calculate_new_dimensions, convert_image_to_tensor, calculate_dimensions_and_resize_image, rescale_and_crop, get_video_frame, resize_and_remove_background, rgb_bw_to_rgba_mask
 from shared.utils.audio_video import extract_audio_tracks, combine_video_with_audio_tracks, combine_and_concatenate_video_with_audio_tracks, cleanup_temp_audio_files,  save_video, save_image
 from shared.utils.audio_video import save_image_metadata, read_image_metadata
 from shared.match_archi import match_nvidia_architecture
@@ -61,12 +61,8 @@
 PROMPT_VARS_MAX = 10
 
 target_mmgp_version = "3.6.0"
-WanGP_version = "8.4"
-<<<<<<< HEAD
+WanGP_version = "8.5"
 settings_version = 2.33
-=======
-settings_version = 2.32
->>>>>>> 66a07db1
 max_source_video_frames = 3000
 prompt_enhancer_image_caption_model, prompt_enhancer_image_caption_processor, prompt_enhancer_llm_model, prompt_enhancer_llm_tokenizer = None, None, None, None
 
@@ -353,6 +349,12 @@
     switch_threshold = inputs["switch_threshold"]
     switch_threshold2 = inputs["switch_threshold2"]
     multi_prompts_gen_type = inputs["multi_prompts_gen_type"]
+    video_guide_outpainting = inputs["video_guide_outpainting"]
+
+    outpainting_dims = get_outpainting_dims(video_guide_outpainting)
+
+    if server_config.get("fit_canvas", 0) == 2 and outpainting_dims is not None:
+        gr.Info("Output Resolution Cropping will be not used for this Generation as it is not compatible with Video Outpainting")
 
     if len(loras_multipliers) > 0:
         _, _, errors =  parse_loras_multipliers(loras_multipliers, len(activated_loras), num_inference_steps, nb_phases= guidance_phases)
@@ -410,6 +412,9 @@
             return
     else:
         keep_frames_video_source = ""
+
+    if image_outputs:
+        image_prompt_type = image_prompt_type.replace("V", "").replace("L", "")
 
     if "V" in image_prompt_type:
         if video_source == None:
@@ -4312,6 +4317,9 @@
         gr.Info(f'Prompt "{original_prompts[0][:100]}" has been enhanced')
     return prompt, prompt
 
+def get_outpainting_dims(video_guide_outpainting):
+    return None if video_guide_outpainting== None or len(video_guide_outpainting) == 0 or video_guide_outpainting == "0 0 0 0" or video_guide_outpainting.startswith("#") else [int(v) for v in video_guide_outpainting.split(" ")] 
+
 def generate_video(
     task,
     send_cmd,
@@ -4602,7 +4610,7 @@
     if "K" in video_prompt_type: 
         any_background_ref = 2 if model_def.get("all_image_refs_are_background_ref", False) else 1
 
-    outpainting_dims = None if video_guide_outpainting== None or len(video_guide_outpainting) == 0 or video_guide_outpainting == "0 0 0 0" or video_guide_outpainting.startswith("#") else [int(v) for v in video_guide_outpainting.split(" ")] 
+    outpainting_dims = get_outpainting_dims(video_guide_outpainting)
     fit_canvas = server_config.get("fit_canvas", 0)
     fit_crop = fit_canvas == 2
     if fit_crop and outpainting_dims is not None:
@@ -4832,7 +4840,7 @@
                     if "V" in video_prompt_type:
                         process_outside_mask = process_map_outside_mask.get(filter_letters(video_prompt_type, "YWX"), None)
                         preprocess_type, preprocess_type2 =  "raw", None 
-                        for process_num, process_letter in enumerate( filter_letters(video_prompt_type, "PDSLCMU")):
+                        for process_num, process_letter in enumerate( filter_letters(video_prompt_type, "PEDSLCMU")):
                             if process_num == 0:
                                 preprocess_type = process_map_video_guide.get(process_letter, "raw")
                             else:
@@ -4846,7 +4854,8 @@
                         if preprocess_type2 is not None:
                             context_scale = [ control_net_weight /2, control_net_weight2 /2]
                         send_cmd("progress", [0, get_latest_status(state, status_info)])
-                        video_guide_processed, video_mask_processed = preprocess_video_with_mask(video_guide, video_mask, height=image_size[0], width = image_size[1], max_frames= len(keep_frames_parsed) , start_frame = aligned_guide_start_frame, fit_canvas = sample_fit_canvas, fit_crop = fit_crop, target_fps = fps,  process_type = preprocess_type, expand_scale = mask_expand, RGB_Mask = True, negate_mask = "N" in video_prompt_type, process_outside_mask = process_outside_mask, outpainting_dims = outpainting_dims, proc_no =1 )
+                        inpaint_color = 0 if preprocess_type=="pose" and process_outside_mask=="inpaint" else 127
+                        video_guide_processed, video_mask_processed = preprocess_video_with_mask(video_guide, video_mask, height=image_size[0], width = image_size[1], max_frames= len(keep_frames_parsed) , start_frame = aligned_guide_start_frame, fit_canvas = sample_fit_canvas, fit_crop = fit_crop, target_fps = fps,  process_type = preprocess_type, expand_scale = mask_expand, RGB_Mask = True, negate_mask = "N" in video_prompt_type, process_outside_mask = process_outside_mask, outpainting_dims = outpainting_dims, proc_no =1, inpaint_color =inpaint_color )
                         if preprocess_type2 != None:
                             video_guide_processed2, video_mask_processed2 = preprocess_video_with_mask(video_guide, video_mask, height=image_size[0], width = image_size[1], max_frames= len(keep_frames_parsed), start_frame = aligned_guide_start_frame, fit_canvas = sample_fit_canvas, fit_crop = fit_crop, target_fps = fps,  process_type = preprocess_type2, expand_scale = mask_expand, RGB_Mask = True, negate_mask = "N" in video_prompt_type, process_outside_mask = process_outside_mask, outpainting_dims = outpainting_dims, proc_no =2 )
 
@@ -4868,6 +4877,7 @@
                     if src_video !=  None:
                         src_video = src_video[ :(len(src_video)-1)// latent_size * latent_size +1 ]
                         refresh_preview["video_guide"] = Image.fromarray(src_video[0].cpu().numpy())
+                        refresh_preview["video_mask"] = None
                         src_video  = src_video.permute(3, 0, 1, 2)
                         src_video  = src_video.float().div_(127.5).sub_(1.) # c, f, h, w
                         if sample_fit_canvas != None:
@@ -6176,7 +6186,7 @@
     ui_settings = get_current_model_settings(state)
     gr.Info(f"Selected Image was copied to Control Image")
     new_image = file_list[choice]
-    if ui_settings["image_mode"]==2:
+    if ui_settings["image_mode"]==2 or True:
         return new_image, new_image
     else:
         return new_image, None
@@ -6556,7 +6566,8 @@
 
     model_filename = state["model_filename"]
     model_type = state["model_type"]
-    if image_mask_guide is not None and image_mode == 2:
+    if image_mask_guide is not None and image_mode >= 1 and video_prompt_type is not None and "A" in video_prompt_type and not "U" in video_prompt_type:
+    # if image_mask_guide is not None and image_mode == 2:
         if "background" in image_mask_guide: 
             image_guide = image_mask_guide["background"]
         if "layers" in image_mask_guide and len(image_mask_guide["layers"])>0: 
@@ -6753,12 +6764,8 @@
     image_prompt_type = add_to_sequence(image_prompt_type, image_prompt_type_radio)
     any_video_source = len(filter_letters(image_prompt_type, "VL"))>0
     model_def = get_model_def(state["model_type"])
-<<<<<<< HEAD
     image_prompt_types_allowed = model_def.get("image_prompt_types_allowed", "")
     end_visible = "E" in image_prompt_types_allowed and any_letters(image_prompt_type, "SVL")
-=======
-    end_visible = any_letters(image_prompt_type, "SVL") and "E" in model_def.get("image_prompt_types_allowed","")
->>>>>>> 66a07db1
     return image_prompt_type, gr.update(visible = "S" in image_prompt_type ), gr.update(visible = end_visible and ("E" in image_prompt_type) ), gr.update(visible = "V" in image_prompt_type) , gr.update(visible = any_video_source), gr.update(visible = end_visible)
 
 def refresh_image_prompt_type_endcheckbox(state, image_prompt_type, image_prompt_type_radio, end_checkbox):
@@ -6783,34 +6790,65 @@
     img_rel_size_visible = visible and model_def.get("any_image_refs_relative_size", False)
     return video_prompt_type, gr.update(visible = visible),gr.update(visible = rm_bg_visible), gr.update(visible = img_rel_size_visible), gr.update(visible = visible and "F" in video_prompt_type_image_refs), gr.update(visible= ("F" in video_prompt_type_image_refs or "K" in video_prompt_type_image_refs or "V" in video_prompt_type) and vace )
 
-def refresh_video_prompt_type_video_mask(state, video_prompt_type, video_prompt_type_video_mask, image_mode):
+def switch_image_guide_editor(image_mode, old_video_prompt_type , video_prompt_type, old_image_mask_guide_value, old_image_guide_value, old_image_mask_value ):
+    if image_mode == 0: return gr.update(visible=False), gr.update(visible=False), gr.update(visible=False)
+    mask_in_old = "A" in old_video_prompt_type and not "U" in old_video_prompt_type
+    mask_in_new = "A" in video_prompt_type and not "U" in video_prompt_type
+    image_mask_guide_value, image_mask_value, image_guide_value = {}, {}, {}
+    visible = "V" in video_prompt_type
+    if mask_in_old != mask_in_new:
+        if mask_in_new:
+            if old_image_mask_value is None:
+                image_mask_guide_value["value"] = old_image_guide_value
+            else:
+                image_mask_guide_value["value"] = {"background" : old_image_guide_value, "composite" : None, "layers": [rgb_bw_to_rgba_mask(old_image_mask_value)]}
+            image_guide_value["value"] = image_mask_value["value"] = None 
+        else:
+            if old_image_mask_guide_value is not None and "background" in old_image_mask_guide_value:
+                image_guide_value["value"] = old_image_mask_guide_value["background"]
+                if "layers" in old_image_mask_guide_value:
+                    image_mask_value["value"] = old_image_mask_guide_value["layers"][0] if len(old_image_mask_guide_value["layers"]) >=1 else None
+            image_mask_guide_value["value"] = {"background" : None, "composite" : None, "layers": []}
+            
+    image_mask_guide = gr.update(visible= visible and mask_in_new, **image_mask_guide_value)
+    image_guide = gr.update(visible = visible and not mask_in_new, **image_guide_value)
+    image_mask = gr.update(visible = False, **image_mask_value)
+    return image_mask_guide, image_guide, image_mask
+
+def refresh_video_prompt_type_video_mask(state, video_prompt_type, video_prompt_type_video_mask, image_mode, old_image_mask_guide_value, old_image_guide_value, old_image_mask_value ):
+    old_video_prompt_type = video_prompt_type
     video_prompt_type = del_in_sequence(video_prompt_type, "XYZWNA")
     video_prompt_type = add_to_sequence(video_prompt_type, video_prompt_type_video_mask)
     visible= "A" in video_prompt_type     
     model_type = state["model_type"]
     model_def = get_model_def(model_type)
     image_outputs =  image_mode > 0
-    return video_prompt_type, gr.update(visible= visible and not image_outputs), gr.update(visible= visible and image_outputs), gr.update(visible= visible )
+    image_mask_guide, image_guide, image_mask = switch_image_guide_editor(image_mode, old_video_prompt_type , video_prompt_type, old_image_mask_guide_value, old_image_guide_value, old_image_mask_value )
+    return video_prompt_type, gr.update(visible= visible and not image_outputs), image_mask_guide, image_guide, image_mask, gr.update(visible= visible )
 
 def refresh_video_prompt_type_alignment(state, video_prompt_type, video_prompt_type_video_guide):
     video_prompt_type = del_in_sequence(video_prompt_type, "T")
     video_prompt_type = add_to_sequence(video_prompt_type, video_prompt_type_video_guide)
     return video_prompt_type
 
-def refresh_video_prompt_type_video_guide(state, video_prompt_type, video_prompt_type_video_guide,  image_mode):
+
+def refresh_video_prompt_type_video_guide(state, video_prompt_type, video_prompt_type_video_guide,  image_mode, old_image_mask_guide_value, old_image_guide_value, old_image_mask_value ):
+    old_video_prompt_type = video_prompt_type
     video_prompt_type = del_in_sequence(video_prompt_type, "PDESLCMUV")
     video_prompt_type = add_to_sequence(video_prompt_type, video_prompt_type_video_guide)
     visible = "V" in video_prompt_type
     model_type = state["model_type"]
-    base_model_type = get_base_model_type(model_type)
+    model_def = get_model_def(model_type)
+    vace= test_vace_module(model_type)
     mask_visible = visible and "A" in video_prompt_type and not "U" in video_prompt_type
-    model_def = get_model_def(model_type)
     image_outputs =  image_mode > 0
-    vace= test_vace_module(model_type)
     keep_frames_video_guide_visible = not image_outputs and visible and not model_def.get("keep_frames_video_guide_not_supported", False)
-    return video_prompt_type,  gr.update(visible = visible and not image_outputs), gr.update(visible = visible and image_outputs), gr.update(visible = keep_frames_video_guide_visible), gr.update(visible = visible and "G" in video_prompt_type), gr.update(visible= (visible or "F" in video_prompt_type or "K" in video_prompt_type) and vace), gr.update(visible= visible and not "U" in video_prompt_type ), gr.update(visible= mask_visible and not image_outputs), gr.update(visible= mask_visible and image_outputs), gr.update(visible= mask_visible)
-
-def refresh_video_prompt_type_video_guide_alt(state, video_prompt_type, video_prompt_type_video_guide_alt):
+    image_mask_guide, image_guide, image_mask = switch_image_guide_editor(image_mode, old_video_prompt_type , video_prompt_type, old_image_mask_guide_value, old_image_guide_value, old_image_mask_value )
+
+    return video_prompt_type,  gr.update(visible = visible and not image_outputs), image_guide, gr.update(visible = keep_frames_video_guide_visible), gr.update(visible = visible and "G" in video_prompt_type), gr.update(visible= (visible or "F" in video_prompt_type or "K" in video_prompt_type) and vace), gr.update(visible= visible and not "U" in video_prompt_type ),  gr.update(visible= mask_visible and not image_outputs), image_mask, image_mask_guide, gr.update(visible= mask_visible) 
+
+
+def refresh_video_prompt_type_video_guide_alt(state, video_prompt_type, video_prompt_type_video_guide_alt, image_mode):
     model_def = get_model_def(state["model_type"])
     guide_custom_choices = model_def.get("guide_custom_choices",{})
     video_prompt_type = del_in_sequence(video_prompt_type, guide_custom_choices.get("letters_filter",""))
@@ -6818,7 +6856,7 @@
     control_video_visible = "V" in video_prompt_type
     ref_images_visible = "I" in video_prompt_type
     denoising_strength_visible = "G" in video_prompt_type
-    return video_prompt_type,  gr.update(visible = control_video_visible), gr.update(visible = ref_images_visible ), gr.update(visible = denoising_strength_visible )
+    return video_prompt_type,  gr.update(visible = control_video_visible and image_mode ==0), gr.update(visible = control_video_visible and image_mode >=1), gr.update(visible = ref_images_visible ), gr.update(visible = denoising_strength_visible )
  
 # def refresh_video_prompt_video_guide_trigger(state, video_prompt_type, video_prompt_type_video_guide):
 #     video_prompt_type_video_guide = video_prompt_type_video_guide.split("#")[0]
@@ -7195,9 +7233,7 @@
             fps = get_model_fps(base_model_type)
             image_prompt_type_value = ""
             video_prompt_type_value = ""
-            any_start_image = False
-            any_end_image = False
-            any_reference_image = False
+            any_start_image = any_end_image = any_reference_image = any_image_mask = False
             v2i_switch_supported = (vace or t2v or standin) and not image_outputs
             ti2v_2_2 = base_model_type in ["ti2v_2_2"]
             gallery_height = 350
@@ -7225,14 +7261,13 @@
 
             image_prompt_types_allowed = model_def.get("image_prompt_types_allowed", "")
             model_mode_choices = model_def.get("model_modes", None)
-            with gr.Column(visible= len(image_prompt_types_allowed)> 0 or model_mode_choices is not None) as image_prompt_column: 
+            with gr.Column(visible= image_mode_value == 0 and (len(image_prompt_types_allowed)> 0 or model_mode_choices is not None)) as image_prompt_column: 
                 # Video Continue /  Start Frame / End Frame
                 image_prompt_type_value= ui_defaults.get("image_prompt_type","")
                 image_prompt_type = gr.Text(value= image_prompt_type_value, visible= False)
                 image_prompt_type_choices = []
                 if "T" in image_prompt_types_allowed: 
                     image_prompt_type_choices += [("Text Prompt Only", "")]
-                    any_start_image = True
                 if "S" in image_prompt_types_allowed: 
                     image_prompt_type_choices += [("Start Video with Image", "S")]
                     any_start_image = True
@@ -7284,7 +7319,6 @@
                             "": "No Control Video",
                             "UV": "Keep Control Video Unchanged",
                             "PV": f"Transfer Human {pose_label}",
-                            "PMV": f"Transfer Human {pose_label}",
                             "DV": "Transfer Depth",
                             "EV": "Transfer Canny Edges",
                             "SV": "Transfer Shapes",
@@ -7336,6 +7370,7 @@
                     # Control Mask Preprocessing
                     if mask_preprocessing is None:
                         video_prompt_type_video_mask = gr.Dropdown(choices=[("","")], value="", label="Video Mask", scale = 2, visible= False, show_label= True, )
+                        any_image_mask = image_outputs
                     else:
                         mask_preprocessing_labels_all = {
                             "": "Whole Frame",
@@ -7386,25 +7421,19 @@
                             label=image_ref_choices.get("label", "Ref. Images Type"), show_label= True, scale = 2
                         )
 
-                image_guide = gr.Image(label= "Control Image", height = gallery_height, type ="pil", visible= image_mode_value==1 and "V" in video_prompt_type_value, value= ui_defaults.get("image_guide", None))
+                image_guide = gr.Image(label= "Control Image", height = 800, width=800, type ="pil", visible= image_mode_value==1 and "V" in video_prompt_type_value and ("U" in video_prompt_type_value or not "A" in video_prompt_type_value ) , value= ui_defaults.get("image_guide", None))
                 video_guide = gr.Video(label= "Control Video", height = gallery_height, visible= (not image_outputs) and "V" in video_prompt_type_value, value= ui_defaults.get("video_guide", None))
-                if image_mode_value == 2 and inpaint_support:
+                if image_mode_value >= 1:  
                     image_guide_value = ui_defaults.get("image_guide", None)
                     image_mask_value = ui_defaults.get("image_mask", None)
                     if image_guide_value is None:
                         image_mask_guide_value = None
                     else:
-                        def rgb_bw_to_rgba_mask(img, thresh=127):
-                            a = img.convert('L').point(lambda p: 255 if p > thresh else 0)  # alpha
-                            out = Image.new('RGBA', img.size, (255, 255, 255, 0))           # white, transparent
-                            out.putalpha(a)                                                 # white where alpha=255
-                            return out
-                        
                         image_mask_value = rgb_bw_to_rgba_mask(image_mask_value)
                         image_mask_guide_value = { "background" : image_guide_value, "composite" : None, "layers": [image_mask_value] }
 
                     image_mask_guide = gr.ImageEditor(
-                        label="Control Image to be Inpainted",
+                        label="Control Image to be Inpainted" if image_mode_value == 2 else "Control Image and Mask",
                         value = image_mask_guide_value, 
                         type='pil',
                         sources=["upload", "webcam"],
@@ -7417,7 +7446,7 @@
                         # transforms=None,
                         # interactive=True, 
                         elem_id="img_editor",
-                        visible= True
+                        visible= "V" in video_prompt_type_value and "A" in video_prompt_type_value and not "U" in video_prompt_type_value
                     )
                     any_control_image = True
                 else:
@@ -7440,8 +7469,8 @@
                             video_guide_outpainting_bottom = gr.Slider(0, 100, value= video_guide_outpainting_list[1], step=5, label="Bottom %", show_reset_button= False)
                             video_guide_outpainting_left = gr.Slider(0, 100, value= video_guide_outpainting_list[2], step=5, label="Left %", show_reset_button= False)
                             video_guide_outpainting_right = gr.Slider(0, 100, value= video_guide_outpainting_list[3], step=5, label="Right %", show_reset_button= False)
-                any_image_mask = image_outputs and vace
-                image_mask = gr.Image(label= "Image Mask Area (for Inpainting, white = Control Area, black = Unchanged)", type ="pil", visible= image_mode_value==1 and "V" in video_prompt_type_value and "A" in video_prompt_type_value and not "U" in video_prompt_type_value , height = gallery_height, value= ui_defaults.get("image_mask", None)) 
+                # image_mask = gr.Image(label= "Image Mask Area (for Inpainting, white = Control Area, black = Unchanged)", type ="pil", visible= image_mode_value==1 and "V" in video_prompt_type_value and "A" in video_prompt_type_value and not "U" in video_prompt_type_value , height = gallery_height, value= ui_defaults.get("image_mask", None)) 
+                image_mask = gr.Image(label= "Image Mask Area (for Inpainting, white = Control Area, black = Unchanged)", type ="pil", visible= False, height = gallery_height, value= ui_defaults.get("image_mask", None)) 
                 video_mask = gr.Video(label= "Video Mask Area (for Inpainting, white = Control Area, black = Unchanged)", visible= (not image_outputs) and "V" in video_prompt_type_value and "A" in video_prompt_type_value and not "U" in video_prompt_type_value , height = gallery_height, value= ui_defaults.get("video_mask", None)) 
 
                 mask_expand = gr.Slider(-10, 50, value=ui_defaults.get("mask_expand", 0), step=1, label="Expand / Shrink Mask Area", visible= "V" in video_prompt_type_value and "A" in video_prompt_type_value and not "U" in video_prompt_type_value )
@@ -7836,7 +7865,7 @@
                                     ("Generate always a 13 Frames long Video (x2.5 slower)",1013),
                                     ("Generate always a 17 Frames long Video (x3.0 slower)",1017),
                                 ],
-                                value=ui_defaults.get("min_frames_if_references",5 if vace else 1),
+                                value=ui_defaults.get("min_frames_if_references",9 if vace else 1),
                                 visible=True,
                                 scale = 1,
                                 label="Generate more frames to preserve Reference Image Identity / Control Image Information or improve"
@@ -7962,7 +7991,7 @@
                 output_trigger = gr.Text(interactive= False, visible=False)
                 refresh_form_trigger = gr.Text(interactive= False, visible=False)
                 fill_wizard_prompt_trigger = gr.Text(interactive= False, visible=False)
-                saveform_trigger = gr.Text(interactive= False, visible=False)
+                save_form_trigger = gr.Text(interactive= False, visible=False)
 
             with gr.Accordion("Video Info and Late Post Processing & Audio Remuxing", open=False) as video_info_accordion:
                 with gr.Tabs() as video_info_tabs:
@@ -7979,7 +8008,7 @@
                             video_info_to_start_image_btn = gr.Button("To Start Image", size ="sm", min_width= 1, visible = any_start_image )
                             video_info_to_end_image_btn = gr.Button("To End Image", size ="sm", min_width= 1, visible = any_end_image)
                             video_info_to_image_guide_btn = gr.Button("To Control Image", min_width= 1, size ="sm", visible = any_control_image )
-                            video_info_to_image_mask_btn = gr.Button("To Mask Image", min_width= 1, size ="sm", visible = any_image_mask)
+                            video_info_to_image_mask_btn = gr.Button("To Mask Image", min_width= 1, size ="sm", visible = any_image_mask and False)
                             video_info_to_reference_image_btn = gr.Button("To Reference Image", min_width= 1, size ="sm", visible = any_reference_image)
                             video_info_eject_image_btn = gr.Button("Eject Image", min_width= 1, size ="sm")
                     with gr.Tab("Post Processing", id= "post_processing", visible = True) as video_postprocessing_tab:
@@ -8089,9 +8118,9 @@
             image_prompt_type_endcheckbox.change(fn=refresh_image_prompt_type_endcheckbox, inputs=[state, image_prompt_type, image_prompt_type_radio, image_prompt_type_endcheckbox], outputs=[image_prompt_type, image_end_row] ) 
             # video_prompt_video_guide_trigger.change(fn=refresh_video_prompt_video_guide_trigger, inputs=[state, video_prompt_type, video_prompt_video_guide_trigger], outputs=[video_prompt_type, video_prompt_type_video_guide, video_guide, keep_frames_video_guide, denoising_strength, video_guide_outpainting_col, video_prompt_type_video_mask, video_mask, mask_expand])
             video_prompt_type_image_refs.input(fn=refresh_video_prompt_type_image_refs, inputs = [state, video_prompt_type, video_prompt_type_image_refs], outputs = [video_prompt_type, image_refs_row, remove_background_images_ref,  image_refs_relative_size, frames_positions,video_guide_outpainting_col], show_progress="hidden")
-            video_prompt_type_video_guide.input(fn=refresh_video_prompt_type_video_guide, inputs = [state, video_prompt_type, video_prompt_type_video_guide, image_mode], outputs = [video_prompt_type, video_guide, image_guide, keep_frames_video_guide, denoising_strength, video_guide_outpainting_col, video_prompt_type_video_mask, video_mask, image_mask, mask_expand], show_progress="hidden")
-            video_prompt_type_video_guide_alt.input(fn=refresh_video_prompt_type_video_guide_alt, inputs = [state, video_prompt_type, video_prompt_type_video_guide_alt], outputs = [video_prompt_type, video_guide, image_refs_row, denoising_strength ], show_progress="hidden")
-            video_prompt_type_video_mask.input(fn=refresh_video_prompt_type_video_mask, inputs = [state, video_prompt_type, video_prompt_type_video_mask, image_mode], outputs = [video_prompt_type, video_mask, image_mask, mask_expand], show_progress="hidden")
+            video_prompt_type_video_guide.input(fn=refresh_video_prompt_type_video_guide, inputs = [state, video_prompt_type, video_prompt_type_video_guide, image_mode, image_mask_guide, image_guide, image_mask], outputs = [video_prompt_type, video_guide, image_guide, keep_frames_video_guide, denoising_strength, video_guide_outpainting_col, video_prompt_type_video_mask, video_mask, image_mask, image_mask_guide, mask_expand], show_progress="hidden") 
+            video_prompt_type_video_guide_alt.input(fn=refresh_video_prompt_type_video_guide_alt, inputs = [state, video_prompt_type, video_prompt_type_video_guide_alt, image_mode], outputs = [video_prompt_type, video_guide, image_guide, image_refs_row, denoising_strength ], show_progress="hidden")
+            video_prompt_type_video_mask.input(fn=refresh_video_prompt_type_video_mask, inputs = [state, video_prompt_type, video_prompt_type_video_mask, image_mode, image_mask_guide, image_guide, image_mask], outputs = [video_prompt_type, video_mask, image_mask_guide, image_guide, image_mask, mask_expand], show_progress="hidden")
             video_prompt_type_alignment.input(fn=refresh_video_prompt_type_alignment, inputs = [state, video_prompt_type, video_prompt_type_alignment], outputs = [video_prompt_type])
             multi_prompts_gen_type.select(fn=refresh_prompt_labels, inputs=[multi_prompts_gen_type, image_mode], outputs=[prompt, wizard_prompt, image_end], show_progress="hidden")
             video_guide_outpainting_top.input(fn=update_video_guide_outpainting, inputs=[video_guide_outpainting, video_guide_outpainting_top, gr.State(0)], outputs = [video_guide_outpainting], trigger_mode="multiple" )
@@ -8129,7 +8158,7 @@
                 gen["status_display"] = True
                 return time.time()
 
-            start_quit_timer_js, cancel_quit_timer_js, trigger_zip_download_js, trigger_settings_download_js = get_js()
+            start_quit_timer_js, cancel_quit_timer_js, trigger_zip_download_js, trigger_settings_download_js, click_brush_js = get_js()
 
             status_trigger.change(refresh_status_async, inputs= [state] , outputs= [gen_status], show_progress_on= [gen_status])
 
@@ -8170,7 +8199,7 @@
                 outputs= None
             ).then( fn=enhance_prompt, inputs =[state, prompt, prompt_enhancer, multi_images_gen_type, override_profile ] , outputs= [prompt, wizard_prompt])
 
-            saveform_trigger.change(fn=validate_wizard_prompt,
+            save_form_trigger.change(fn=validate_wizard_prompt,
                 inputs= [state, wizard_prompt_activated_var, wizard_variables_var,  prompt, wizard_prompt, *prompt_vars] ,
                 outputs= [prompt],
                 show_progress="hidden",
@@ -8179,7 +8208,7 @@
                 outputs= None
             )
 
-            main_tabs.select(fn=detect_auto_save_form, inputs= [state], outputs= saveform_trigger, trigger_mode="multiple")
+            main_tabs.select(fn=detect_auto_save_form, inputs= [state], outputs= save_form_trigger, trigger_mode="multiple")
 
 
             video_info_add_videos_btn.click(fn=add_videos_to_gallery, inputs =[state, output, last_choice, files_to_load], outputs = [output, files_to_load, video_info_tabs] )
@@ -8188,7 +8217,7 @@
             video_info_to_video_source_btn.click(fn=video_to_source_video, inputs =[state, output, last_choice], outputs = [video_source] )
             video_info_to_start_image_btn.click(fn=image_to_ref_image_add, inputs =[state, output, last_choice, image_start, gr.State("Start Image")], outputs = [image_start] )
             video_info_to_end_image_btn.click(fn=image_to_ref_image_add, inputs =[state, output, last_choice, image_end, gr.State("End Image")], outputs = [image_end] )
-            video_info_to_image_guide_btn.click(fn=image_to_ref_image_guide, inputs =[state, output, last_choice], outputs = [image_guide, image_mask_guide] )
+            video_info_to_image_guide_btn.click(fn=image_to_ref_image_guide, inputs =[state, output, last_choice], outputs = [image_guide, image_mask_guide]).then(fn=None, inputs=[], outputs=[], js=click_brush_js )
             video_info_to_image_mask_btn.click(fn=image_to_ref_image_set, inputs =[state, output, last_choice, image_mask, gr.State("Image Mask")], outputs = [image_mask] )
             video_info_to_reference_image_btn.click(fn=image_to_ref_image_add, inputs =[state, output, last_choice, image_refs, gr.State("Ref Image")],  outputs = [image_refs] )
             video_info_postprocessing_btn.click(fn=apply_post_processing, inputs =[state, output, last_choice, PP_temporal_upsampling, PP_spatial_upsampling, PP_film_grain_intensity, PP_film_grain_saturation], outputs = [mode, generate_trigger, add_to_queue_trigger ] )
@@ -8439,7 +8468,7 @@
                 outputs=[modal_container]
             )
 
-    return ( state, loras_choices, lset_name, resolution, refresh_form_trigger,
+    return ( state, loras_choices, lset_name, resolution, refresh_form_trigger, save_form_trigger,
             #  video_guide, image_guide, video_mask, image_mask, image_refs,   
             ) 
  
@@ -8935,7 +8964,12 @@
     return gr.Tabs() 
 
 def select_tab(tab_state, evt:gr.SelectData):
-    return set_new_tab(tab_state, evt.index)
+    old_tab_no = tab_state.get("tab_no",0)
+    if old_tab_no == 0:
+        saveform_trigger = get_unique_id()
+    else:
+        saveform_trigger = gr.update()
+    return set_new_tab(tab_state, evt.index), saveform_trigger
 
 def get_js():
     start_quit_timer_js = """
@@ -9038,7 +9072,21 @@
         }
     }
     """
-    return start_quit_timer_js, cancel_quit_timer_js, trigger_zip_download_js, trigger_settings_download_js
+
+    click_brush_js = """
+    () => {
+        setTimeout(() => {
+            const brushButton = document.querySelector('button[aria-label="Brush"]');
+            if (brushButton) {
+                brushButton.click();
+                console.log('Brush button clicked');
+            } else {
+                console.log('Brush button not found');
+            }
+        }, 1000);
+    }    """
+
+    return start_quit_timer_js, cancel_quit_timer_js, trigger_zip_download_js, trigger_settings_download_js, click_brush_js
 
 def create_ui():
     global vmc_event_handler    
@@ -9410,7 +9458,7 @@
                         stats_element = stats_app.get_gradio_element()
 
                 with gr.Row():
-                    (   state, loras_choices, lset_name, resolution, refresh_form_trigger
+                    (   state, loras_choices, lset_name, resolution, refresh_form_trigger, save_form_trigger
                         # video_guide, image_guide, video_mask, image_mask, image_refs, 
                     ) = generate_video_tab(model_family=model_family, model_choice=model_choice, header=header, main = main, main_tabs =main_tabs)
             with gr.Tab("Guides", id="info") as info_tab:
@@ -9426,7 +9474,7 @@
                 generate_about_tab()
         if stats_app is not None:
             stats_app.setup_events(main, state)
-        main_tabs.select(fn=select_tab, inputs= [tab_state], outputs= main_tabs, trigger_mode="multiple")
+        main_tabs.select(fn=select_tab, inputs= [tab_state], outputs= [main_tabs, save_form_trigger], trigger_mode="multiple")
         return main
 
 if __name__ == "__main__":
