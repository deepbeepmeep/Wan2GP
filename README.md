--- conflicted
+++ resolved
@@ -21,8 +21,6 @@
 **Follow DeepBeepMeep on Twitter/X to get the Latest News**: https://x.com/deepbeepmeep
 
 ## 🔥 Latest Updates : 
-<<<<<<< HEAD
-=======
 ### October 20 2025: WanGP v9.0 - 0.001 Later
 
 What else will you ever need after this one ?
@@ -56,7 +54,6 @@
 You will need to upgrade Sage Attention or Flash (check the installation guide)
 
 ## 🔥 Latest Updates : 
->>>>>>> 5d021575
 ### October 6 2025: WanGP v8.999 - A few last things before the Big Unknown ...
 
 This new version hasn't any new model...
