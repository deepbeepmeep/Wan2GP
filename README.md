# WanGP

-----
<p align="center">
<b>WanGP by DeepBeepMeep : The best Open Source Video Generative Models Accessible to the GPU Poor</b>
</p>

WanGP supports the Wan (and derived models), Hunyuan Video and LTV Video models with:
- Low VRAM requirements (as low as 6 GB of VRAM is sufficient for certain models)
- Support for old GPUs (RTX 10XX, 20xx, ...)
- Very Fast on the latest GPUs
- Easy to use Full Web based interface
- Auto download of the required model adapted to your specific architecture
- Tools integrated to facilitate Video Generation : Mask Editor, Prompt Enhancer, Temporal and Spatial Generation
- Loras Support to customize each model
- Queuing system : make your shopping list of videos to generate and come back later 

**Discord Server to get Help from Other Users and show your Best Videos:** https://discord.gg/g7efUW9jGV

**Follow DeepBeepMeep on Twitter/X to get the Latest News**: https://x.com/deepbeepmeep

## 🔥 Latest Updates
### June 17 2025: WanGP v6.1, Vace Powercharged
Lots of improvements for Vace the Mother of all Models:
- masks can now be combined with on the fly processing of a control video, for instance you can extract the motion of a specific person defined by a mask
- on the fly modification of masks : reversed masks (with the same mask you can modify the background instead of the people covered by the masks), enlarged masks (you can cover more area if for instance the person you are trying to inject is larger than the one in the mask), ...
- view these modified masks directly inside WanGP during the video generation to check they are really as expected
- multiple frames injections: multiples frames can be injected at any location of the video
- expand past videos in on click: just select one generated video to expand it

Of course all these new stuff work on all Vace finetunes (including Vace Fusionix).

Thanks also to Reevoy24 for adding a Notfication sound at the end of a generation and for fixing the background color of the current generation summary.

### June 12 2025: WanGP v6.0
👋 *Finetune models*: You find the 20 models supported by WanGP not sufficient ? Too impatient to wait for the next release to get the support for a newly released model ? Your prayers have been answered: if a new model is compatible with a model architecture supported by WanGP, you can add by yourself the support for this model in WanGP by just creating a finetune model definition. You can then store this model in the cloud (for instance in Huggingface) and the very light finetune definition file can be easily shared with other users. WanGP will download automatically the finetuned model for them.

To celebrate the new finetunes support, here are a few finetune gifts (directly accessible from the model selection menu):
- *Fast Hunyuan Video* : generate model t2v in only 6 steps
- *Hunyuan Vido AccVideo* : generate model t2v in only 5 steps
- *Wan FusioniX*: it is a combo of AccVideo / CausVid ans other models and can generate high quality Wan videos in only 8 steps

One more thing...

The new finetune system can be used to combine complementaty models : what happens when you combine  Fusionix Text2Video and Vace Control Net ?

You get **Vace FusioniX**: the Ultimate Vace Model, Fast (10 steps, no need for guidance) and with a much better quality Video than the original slower model (despite being the best Control Net out there). Here goes one more finetune...

Check the *Finetune Guide* to create finetune models definitions and share them on the WanGP discord server.

### June 11 2025: WanGP v5.5
👋 *Hunyuan Video Custom Audio*: it is similar to Hunyuan Video Avatar except there isn't any lower limit on the number of frames and you can use your reference images in a different context than the image itself\
*Hunyuan Video Custom Edit*: Hunyuan Video Controlnet, use it to do inpainting and replace a person in a video while still keeping his poses. Similar to Vace but less restricted than the Wan models in terms of content...


### June 6 2025: WanGP v5.41
👋 Bonus release: Support for **AccVideo** Lora to speed up x2 Video generations in Wan models. Check the Loras documentation to get the usage instructions of AccVideo.\
You will need to do a *pip install -r requirements.txt*

### June 6 2025: WanGP v5.4
👋 World Exclusive : **Hunyuan Video Avatar** Support ! You won't need 80 GB of VRAM nor 32 GB oF VRAM, just 10 GB of VRAM will be sufficient to generate up to 15s of high quality speech / song driven Video at a high speed with no quality degradation. Support for TeaCache included.\
Here is a link to the original repo where you will find some very interesting documentation and examples. https://github.com/Tencent-Hunyuan/HunyuanVideo-Avatar. Kudos to the Hunyuan Video Avatar team for the best model of its kind.\
Also many thanks to Reevoy24 for his repackaging / completing the documentation

### May 28 2025: WanGP v5.31
👋 Added **Phantom 14B**, a model that you can use to transfer objects / people in the video. My preference goes to Vace that remains the king of controlnets.
VACE improvements: Better sliding window transitions, image mask support in Matanyone, new Extend Video feature, and enhanced background removal options.

### May 26, 2025: WanGP v5.3
👋 Settings management revolution! Now you can:
- Select any generated video and click *Use Selected Video Settings* to instantly reuse its configuration
- Drag & drop videos to automatically extract their settings metadata
- Export/import settings as JSON files for easy sharing and backup

### May 20, 2025: WanGP v5.2
👋 **CausVid support** - Generate videos in just 4-12 steps with the new distilled Wan model! Also added experimental MoviiGen for 1080p generation (20GB+ VRAM required). Check the Loras documentation to get the usage instructions of CausVid.

### May 18, 2025: WanGP v5.1
👋 **LTX Video 13B Distilled** - Generate high-quality videos in less than one minute!

### May 17, 2025: WanGP v5.0
👋 **One App to Rule Them All!** Added Hunyuan Video and LTX Video support, plus Vace 14B and integrated prompt enhancer.

See full changelog: **[Changelog](docs/CHANGELOG.md)**

## 📋 Table of Contents

- [🚀 Quick Start](#-quick-start)
- [📦 Installation](#-installation)
- [🎯 Usage](#-usage)
- [📚 Documentation](#-documentation)
- [🔗 Related Projects](#-related-projects)

## 🚀 Quick Start

**One-click installation:** Get started instantly with [Pinokio App](https://pinokio.computer/)

**Manual installation:**
```bash
<<<<<<< HEAD
python wgp.py --profile 3
```

**Trouble shooting**:\
If you have installed Sage attention, it may seem that it works because *pip install sageattention* didn't produce and error or because sage is offered as on option but in fact it doesnt work :  in order to be fully operatioal Sage needs to compile its triton kernels the first time it is run (that is the first time you try to generate a video).

Sometime fixing Sage compilation is easy (clear the triton cache, check triton is properly installed) sometime it is simply not possible because Sage is not supported on some older GPUs

Therefore you may have no choice but to fallback to sdpa attention, to do so:
- In the configuration menu inside the application, switch "Attention mode" to "sdpa"
or
- Launch the application this way:
```bash
python wgp.py --attention sdpa
```

### Run with Docker
```sh
docker compose --profile <profile> up
```
With profile:
* `t2v` for text2video
* `i2v` for image2video

### Loras support


Lora for the Wan models are stored in the subfoler 'loras' for t2v and 'loras_i2v'. You will be then able to activate / desactive any of them when running the application by selecting them in the Advanced Tab "Loras" .

If you want to manage in different areas Loras for the 1.3B model and the 14B of Wan t2v models (as they are not compatible), just create the following subfolders:
- loras/1.3B
- loras/14B

You can also put all the loras in the same place by launching the app with the following command line (*path* is a path to shared loras directory):
```
python wgp.exe --lora-dir path --lora-dir-i2v path
```

Hunyuan Video and LTX Video models have also their own loras subfolders:
-loras_hunyuan
-loras_hunyuan_i2v
-loras_ltxv


For each activated Lora, you may specify a *multiplier* that is one float number that corresponds to its weight (default is 1.0) .The multipliers for each Lora should be separated by a space character or a carriage return. For instance:\
*1.2 0.8* means that the first lora will have a 1.2 multiplier and the second one will have 0.8. 

Alternatively for each Lora's multiplier you may specify a list of float numbers multipliers  separated by a "," (no space) that gives the evolution of this Lora's multiplier over the steps. For instance let's assume there are 30 denoising steps and the multiplier is *0.9,0.8,0.7* then for the steps ranges 0-9, 10-19 and 20-29 the Lora multiplier will be respectively 0.9, 0.8 and 0.7. 

If multiple Loras are defined, remember that each multiplier associated to different Loras should be separated by a space or a carriage return, so we can specify the evolution of multipliers for multiple Loras. For instance for two Loras (press Shift Return to force a carriage return):

```
0.9,0.8,0.7 
1.2,1.1,1.0
```
You can edit, save or delete Loras presets (combinations of loras with their corresponding multipliers) directly from the gradio Web interface. These presets will save the *comment* part of the prompt that should contain some instructions how to use the corresponding the loras (for instance by specifying a trigger word or providing an example).A comment in the prompt is a line that starts that a #. It will be ignored by the video generator. For instance:

```
# use they keyword ohnvx to trigger the Lora*
A ohnvx is driving a car
=======
git clone https://github.com/deepbeepmeep/Wan2GP.git
cd Wan2GP
conda create -n wan2gp python=3.10.9
conda activate wan2gp
pip install torch==2.6.0 torchvision torchaudio --index-url https://download.pytorch.org/whl/test/cu124
pip install -r requirements.txt
>>>>>>> e8dc6536
```

**Run the application:**
```bash
python wgp.py  # Text-to-video (default)
python wgp.py --i2v  # Image-to-video
```

## 📦 Installation

For detailed installation instructions for different GPU generations:
- **[Installation Guide](docs/INSTALLATION.md)** - Complete setup instructions for RTX 10XX to RTX 50XX

## 🎯 Usage

### Basic Usage
- **[Getting Started Guide](docs/GETTING_STARTED.md)** - First steps and basic usage
- **[Models Overview](docs/MODELS.md)** - Available models and their capabilities

### Advanced Features
- **[Loras Guide](docs/LORAS.md)** - Using and managing Loras for customization
- **[Finetunes](docs/FINETUNES.md)** - Add manually new models to WanGP
- **[VACE ControlNet](docs/VACE.md)** - Advanced video control and manipulation
- **[Command Line Reference](docs/CLI.md)** - All available command line options

## 📚 Documentation

- **[Changelog](docs/CHANGELOG.md)** - Latest updates and version history
- **[Troubleshooting](docs/TROUBLESHOOTING.md)** - Common issues and solutions

## 🔗 Related Projects

### Other Models for the GPU Poor
- **[HuanyuanVideoGP](https://github.com/deepbeepmeep/HunyuanVideoGP)** - One of the best open source Text to Video generators
- **[Hunyuan3D-2GP](https://github.com/deepbeepmeep/Hunyuan3D-2GP)** - Image to 3D and text to 3D tool
- **[FluxFillGP](https://github.com/deepbeepmeep/FluxFillGP)** - Inpainting/outpainting tools based on Flux
- **[Cosmos1GP](https://github.com/deepbeepmeep/Cosmos1GP)** - Text to world generator and image/video to world
- **[OminiControlGP](https://github.com/deepbeepmeep/OminiControlGP)** - Flux-derived application for object transfer
- **[YuE GP](https://github.com/deepbeepmeep/YuEGP)** - Song generator with instruments and singer's voice

---

<p align="center">
Made with ❤️ by DeepBeepMeep
</p> <|MERGE_RESOLUTION|>--- conflicted
+++ resolved
@@ -97,24 +97,19 @@
 
 **Manual installation:**
 ```bash
-<<<<<<< HEAD
-python wgp.py --profile 3
+git clone https://github.com/deepbeepmeep/Wan2GP.git
+cd Wan2GP
+conda create -n wan2gp python=3.10.9
+conda activate wan2gp
+pip install torch==2.7.0 torchvision torchaudio --index-url https://download.pytorch.org/whl/test/cu124
+pip install -r requirements.txt
+```
+**Run the application**
+```bash
+python wgp.py
 ```
 
-**Trouble shooting**:\
-If you have installed Sage attention, it may seem that it works because *pip install sageattention* didn't produce and error or because sage is offered as on option but in fact it doesnt work :  in order to be fully operatioal Sage needs to compile its triton kernels the first time it is run (that is the first time you try to generate a video).
-
-Sometime fixing Sage compilation is easy (clear the triton cache, check triton is properly installed) sometime it is simply not possible because Sage is not supported on some older GPUs
-
-Therefore you may have no choice but to fallback to sdpa attention, to do so:
-- In the configuration menu inside the application, switch "Attention mode" to "sdpa"
-or
-- Launch the application this way:
-```bash
-python wgp.py --attention sdpa
-```
-
-### Run with Docker
+**Run with Docker**
 ```sh
 docker compose --profile <profile> up
 ```
@@ -122,57 +117,7 @@
 * `t2v` for text2video
 * `i2v` for image2video
 
-### Loras support
 
-
-Lora for the Wan models are stored in the subfoler 'loras' for t2v and 'loras_i2v'. You will be then able to activate / desactive any of them when running the application by selecting them in the Advanced Tab "Loras" .
-
-If you want to manage in different areas Loras for the 1.3B model and the 14B of Wan t2v models (as they are not compatible), just create the following subfolders:
-- loras/1.3B
-- loras/14B
-
-You can also put all the loras in the same place by launching the app with the following command line (*path* is a path to shared loras directory):
-```
-python wgp.exe --lora-dir path --lora-dir-i2v path
-```
-
-Hunyuan Video and LTX Video models have also their own loras subfolders:
--loras_hunyuan
--loras_hunyuan_i2v
--loras_ltxv
-
-
-For each activated Lora, you may specify a *multiplier* that is one float number that corresponds to its weight (default is 1.0) .The multipliers for each Lora should be separated by a space character or a carriage return. For instance:\
-*1.2 0.8* means that the first lora will have a 1.2 multiplier and the second one will have 0.8. 
-
-Alternatively for each Lora's multiplier you may specify a list of float numbers multipliers  separated by a "," (no space) that gives the evolution of this Lora's multiplier over the steps. For instance let's assume there are 30 denoising steps and the multiplier is *0.9,0.8,0.7* then for the steps ranges 0-9, 10-19 and 20-29 the Lora multiplier will be respectively 0.9, 0.8 and 0.7. 
-
-If multiple Loras are defined, remember that each multiplier associated to different Loras should be separated by a space or a carriage return, so we can specify the evolution of multipliers for multiple Loras. For instance for two Loras (press Shift Return to force a carriage return):
-
-```
-0.9,0.8,0.7 
-1.2,1.1,1.0
-```
-You can edit, save or delete Loras presets (combinations of loras with their corresponding multipliers) directly from the gradio Web interface. These presets will save the *comment* part of the prompt that should contain some instructions how to use the corresponding the loras (for instance by specifying a trigger word or providing an example).A comment in the prompt is a line that starts that a #. It will be ignored by the video generator. For instance:
-
-```
-# use they keyword ohnvx to trigger the Lora*
-A ohnvx is driving a car
-=======
-git clone https://github.com/deepbeepmeep/Wan2GP.git
-cd Wan2GP
-conda create -n wan2gp python=3.10.9
-conda activate wan2gp
-pip install torch==2.6.0 torchvision torchaudio --index-url https://download.pytorch.org/whl/test/cu124
-pip install -r requirements.txt
->>>>>>> e8dc6536
-```
-
-**Run the application:**
-```bash
-python wgp.py  # Text-to-video (default)
-python wgp.py --i2v  # Image-to-video
-```
 
 ## 📦 Installation
 
